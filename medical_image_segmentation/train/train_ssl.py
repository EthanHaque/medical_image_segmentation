--- conflicted
+++ resolved
@@ -76,20 +76,6 @@
     logger = pl.loggers.CSVLogger("logs")
 
     model = BYOL(**args.__dict__, num_classes=100)
-<<<<<<< HEAD
-    from medical_image_segmentation.train.data_loaders.lightning_module import (
-        ImageNetDataModule,
-    )
-
-    data_module = CIFAR100DataModule(
-        "/scratch/gpfs/DATASETS/cifar",
-        args.batch_size,
-        args.num_workers,
-        download=False
-    )
-=======
->>>>>>> aaaa6e11
-
     trainer = pl.Trainer(
         devices=args.num_gpus,
         accelerator="gpu",
@@ -100,11 +86,7 @@
         log_every_n_steps=1,
         check_val_every_n_epoch=1,
     )
-<<<<<<< HEAD
-    trainer.fit(model, data_module)
-=======
     trainer.fit(model)
->>>>>>> aaaa6e11
 
 if __name__ == "__main__":
     args = parser.parse_args()
