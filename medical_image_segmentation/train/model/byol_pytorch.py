import torch
import torch.nn.functional as F
import torch.nn as nn
import pytorch_lightning as pl
from tqdm import tqdm
import ffcv
from ffcv.fields.decoders import SimpleRGBImageDecoder, RandomResizedCropRGBImageDecoder, IntDecoder
import torchvision
import numpy as np
from medical_image_segmentation.train.data_loaders.ffcv_loader import create_train_loader_ssl, create_val_loader_ssl
<<<<<<< HEAD
=======
from medical_image_segmentation.train.data_loaders.lightning_module import CIFAR100FFCVDataModule, CIFAR10DataModule
>>>>>>> aaaa6e11
from medical_image_segmentation.train.optimizer.lars import LARS
from medical_image_segmentation.train.scheduler.cosine_annealing import (
    LinearWarmupCosineAnnealingLR,
)


import math

from torchvision import models


class MLP(nn.Module):
    def __init__(self, input_dim, hidden_dim, output_dim):
        super().__init__()

        self.l1 = nn.Linear(input_dim, hidden_dim)
        self.bn1 = nn.BatchNorm1d(hidden_dim)
        self.relu1 = nn.ReLU(inplace=True)
        self.l2 = nn.Linear(hidden_dim, output_dim)

    def forward(self, x):
        x = self.l1(x)
        x = self.bn1(x)
        x = self.relu1(x)
        x = self.l2(x)
        return x


class Encoder(nn.Module):
    def __init__(self, arch, hidden_dim, proj_dim, low_res):
        super().__init__()

        # backbone
        self.encoder = models.__dict__[arch]()
        self.feat_dim = self.encoder.fc.weight.shape[1]
        self.encoder.fc = nn.Identity()

        # modify the encoder for lower resolution
        if low_res:
            self.encoder.conv1 = nn.Conv2d(
                3, 64, kernel_size=3, stride=1, padding=1, bias=False
            )
            self.encoder.maxpool = nn.Identity()
            self._reinit_all_layers()

        # build heads
        self.projection = MLP(self.feat_dim, hidden_dim, proj_dim)

    @torch.no_grad()
    def _reinit_all_layers(self):
        for m in self.modules():
            if isinstance(m, nn.Conv2d):
                nn.init.kaiming_normal_(m.weight, mode="fan_out", nonlinearity="relu")
            elif isinstance(m, (nn.BatchNorm2d, nn.GroupNorm)):
                nn.init.constant_(m.weight, 1)
                nn.init.constant_(m.bias, 0)

    def forward(self, x):
        feats = self.encoder(x)
        z = self.projection(feats)
        return z, feats


class BYOL(pl.LightningModule):
    def __init__(self, **kwargs):
        super().__init__()
        self.save_hyperparameters()
        self.current_momentum = self.hparams.base_momentum

        # online encoder
        self.online_encoder = Encoder(
            arch=self.hparams.arch,
            hidden_dim=self.hparams.hidden_dim,
            proj_dim=self.hparams.proj_dim,
            low_res="CIFAR" in self.hparams.dataset,
        )

        # momentum encoder
        self.momentum_encoder = Encoder(
            arch=self.hparams.arch,
            hidden_dim=self.hparams.hidden_dim,
            proj_dim=self.hparams.proj_dim,
            low_res="CIFAR" in self.hparams.dataset,
        )
        self.initialize_momentum_encoder()

        # predictor
        self.predictor = MLP(
            input_dim=self.hparams.proj_dim,
            hidden_dim=self.hparams.hidden_dim,
            output_dim=self.hparams.proj_dim,
        )

        # linear layer for eval
        self.linear = torch.nn.Linear(
            self.online_encoder.feat_dim, self.hparams.num_classes
        )

    @torch.no_grad()
    def initialize_momentum_encoder(self):
        params_online = self.online_encoder.parameters()
        params_momentum = self.momentum_encoder.parameters()
        for po, pm in zip(params_online, params_momentum):
            pm.data.copy_(po.data)
            pm.requires_grad = False

    def collect_params(self, models, exclude_bias_and_bn=True):
        param_list = []
        for model in models:
            for name, param in model.named_parameters():
                if exclude_bias_and_bn and any(
                    s in name for s in ["bn", "downsample.1", "bias"]
                ):
                    param_dict = {
                        "params": param,
                        "weight_decay": 0.0,
                        "lars_exclude": True,
                    }
                    # NOTE: with the current pytorch lightning bolts
                    # implementation it is not possible to exclude
                    # parameters from the LARS adaptation
                else:
                    param_dict = {"params": param}
                param_list.append(param_dict)
        return param_list

    def configure_optimizers(self):
        params = self.collect_params([self.online_encoder, self.predictor, self.linear])
        optimizer = LARS(
            params,
            lr=self.hparams.base_lr,
            momentum=self.hparams.momentum_opt,
            weight_decay=self.hparams.weight_decay,
        )
        scheduler = LinearWarmupCosineAnnealingLR(
            optimizer,
            warmup_epochs=self.hparams.warmup_epochs,
            max_epochs=self.hparams.max_epochs,
            warmup_start_lr=self.hparams.min_lr,
            eta_min=self.hparams.min_lr,
        )
        return [optimizer], [scheduler]

    def forward(self, x):
        return self.linear(self.online_encoder.encoder(x))

    def cosine_similarity_loss(self, preds, targets):
        preds = F.normalize(preds, dim=-1, p=2)
        targets = F.normalize(targets, dim=-1, p=2)
        return 2 - 2 * (preds * targets).sum(dim=-1).mean()

    def training_step(self, batch, batch_idx):
<<<<<<< HEAD
        # original_images = batch[0]
        # labels = batch[1]
        # view_1 = batch[2]
        # view_2 = batch[3]
        # views = [view_1, view_2]
        views, labels = batch
=======
        view_1 = batch[0]
        labels = batch[1]
        view_2 = batch[2]
        views = [view_1, view_2]
>>>>>>> aaaa6e11

        # forward online encoder
        input_online = torch.cat(views, dim=0)
        z, feats = self.online_encoder(input_online)
        preds = self.predictor(z)

        # forward momentum encoder
        with torch.no_grad():
            input_momentum = torch.cat(views[::-1], dim=0)
            targets, _ = self.momentum_encoder(input_momentum)

        # compute BYOL loss
        loss = self.cosine_similarity_loss(preds, targets)

        # train linear layer
        preds_linear = self.linear(feats.detach())
        loss_linear = F.cross_entropy(preds_linear, labels.repeat(2))

        # gather results and log stats
        logs = {
            "loss": loss,
            "loss_linear": loss_linear,
            "lr": self.trainer.optimizers[0].param_groups[0]["lr"],
            "momentum": self.current_momentum,
        }
        self.log_dict(
            logs,
            on_step=False,
            on_epoch=True,
            sync_dist=True,
            prog_bar=True,
            logger=True,
        )
        return loss + loss_linear * self.hparams.linear_loss_weight

    def on_train_batch_end(self, outputs, batch, batch_idx):
        # update momentum encoder
        self.momentum_update(
            self.online_encoder, self.momentum_encoder, self.current_momentum
        )
        # update momentum value
        max_steps = len(self.trainer.train_dataloader) * self.trainer.max_epochs
        self.current_momentum = (
            self.hparams.final_momentum
            - (self.hparams.final_momentum - self.hparams.base_momentum)
            * (math.cos(math.pi * self.trainer.global_step / max_steps) + 1)
            / 2
        )

<<<<<<< HEAD
    # def train_dataloader(self):
    #     loader = create_train_loader_ssl(
    #         this_device=self.trainer.local_rank,
    #         beton_file_path="/scratch/gpfs/eh0560/data/cifar100_ffcv/cifar100_32_train.beton",
    #         batch_size=256,
    #         num_workers=1,
    #         image_size=32,
    #         num_gpus=1,
    #         in_memory=True,
    #         subset_size=-1,
    #     )
    #
    #     def tqdm_rank_zero_only(iterator, *args, **kwargs):
    #         if self.trainer.is_global_zero:
    #             return tqdm(iterator, *args, **kwargs)
    #         else:
    #             return iterator
    #
    #     for _ in tqdm_rank_zero_only(loader, desc="Prefetching train data"):
    #         pass
    #
    #     return loader
    #
    # def val_dataloader(self):
    #     loader = create_val_loader_ssl(
    #         this_device=self.trainer.local_rank,
    #         beton_file_path="/scratch/gpfs/eh0560/data/cifar100_ffcv/cifar100_32_test.beton",
    #         batch_size=256,
    #         num_workers=1,
    #         image_size=32,
    #         num_gpus=1,
    #         in_memory=True,
    #         subset_size=-1,
    #     )
    #
    #     return loader
=======
    def train_dataloader(self):
        device = self.trainer.local_rank
        distributed = len(self.trainer.device_ids) > 1
        module = CIFAR100FFCVDataModule(
            "/scratch/gpfs/eh0560/data/cifar100_ffcv/cifar100_32_train.beton",
            batch_size=self.hparams.batch_size,
            num_workers=self.hparams.num_workers,
            device=device,
            use_distributed=distributed,
        )
        return module.train_dataloader()

    def val_dataloader(self):
        device = self.trainer.local_rank
        distributed = len(self.trainer.device_ids) > 1
        module = CIFAR100FFCVDataModule(
            "/scratch/gpfs/eh0560/data/cifar100_ffcv/cifar100_32_test.beton",
            batch_size=self.hparams.batch_size,
            num_workers=self.hparams.num_workers,
            device=device,
            use_distributed=distributed,
        )
        return module.val_dataloader()
>>>>>>> aaaa6e11

    @torch.no_grad()
    def momentum_update(self, online_encoder, momentum_encoder, m):
        online_params = online_encoder.parameters()
        momentum_params = momentum_encoder.parameters()
        for po, pm in zip(online_params, momentum_params):
            pm.data.mul_(m).add_(po.data, alpha=1.0 - m)

    def validation_step(self, batch, batch_idx):
        images = batch[0]
        labels = batch[1]

        # predict using online encoder
        preds = self(images)

        # calculate accuracy @k
        acc1, acc5 = self.accuracy(preds, labels)

        # gather results and log
        logs = {"val/acc@1": acc1, "val/acc@5": acc5}
        self.log_dict(
            logs,
            on_step=False,
            on_epoch=True,
            sync_dist=True,
            prog_bar=True,
            logger=True,
        )

    @torch.no_grad()
    def accuracy(self, preds, targets, k=(1, 5)):
        preds = preds.topk(max(k), 1, True, True)[1].t()
        correct = preds.eq(targets.view(1, -1).expand_as(preds))

        res = []
        for k_i in k:
            correct_k = correct[:k_i].reshape(-1).float().sum(0, keepdim=True)
            res.append(correct_k.mul_(100.0 / targets.size(0)))
        return res<|MERGE_RESOLUTION|>--- conflicted
+++ resolved
@@ -8,10 +8,7 @@
 import torchvision
 import numpy as np
 from medical_image_segmentation.train.data_loaders.ffcv_loader import create_train_loader_ssl, create_val_loader_ssl
-<<<<<<< HEAD
-=======
 from medical_image_segmentation.train.data_loaders.lightning_module import CIFAR100FFCVDataModule, CIFAR10DataModule
->>>>>>> aaaa6e11
 from medical_image_segmentation.train.optimizer.lars import LARS
 from medical_image_segmentation.train.scheduler.cosine_annealing import (
     LinearWarmupCosineAnnealingLR,
@@ -164,19 +161,10 @@
         return 2 - 2 * (preds * targets).sum(dim=-1).mean()
 
     def training_step(self, batch, batch_idx):
-<<<<<<< HEAD
-        # original_images = batch[0]
-        # labels = batch[1]
-        # view_1 = batch[2]
-        # view_2 = batch[3]
-        # views = [view_1, view_2]
-        views, labels = batch
-=======
         view_1 = batch[0]
         labels = batch[1]
         view_2 = batch[2]
         views = [view_1, view_2]
->>>>>>> aaaa6e11
 
         # forward online encoder
         input_online = torch.cat(views, dim=0)
@@ -226,44 +214,6 @@
             / 2
         )
 
-<<<<<<< HEAD
-    # def train_dataloader(self):
-    #     loader = create_train_loader_ssl(
-    #         this_device=self.trainer.local_rank,
-    #         beton_file_path="/scratch/gpfs/eh0560/data/cifar100_ffcv/cifar100_32_train.beton",
-    #         batch_size=256,
-    #         num_workers=1,
-    #         image_size=32,
-    #         num_gpus=1,
-    #         in_memory=True,
-    #         subset_size=-1,
-    #     )
-    #
-    #     def tqdm_rank_zero_only(iterator, *args, **kwargs):
-    #         if self.trainer.is_global_zero:
-    #             return tqdm(iterator, *args, **kwargs)
-    #         else:
-    #             return iterator
-    #
-    #     for _ in tqdm_rank_zero_only(loader, desc="Prefetching train data"):
-    #         pass
-    #
-    #     return loader
-    #
-    # def val_dataloader(self):
-    #     loader = create_val_loader_ssl(
-    #         this_device=self.trainer.local_rank,
-    #         beton_file_path="/scratch/gpfs/eh0560/data/cifar100_ffcv/cifar100_32_test.beton",
-    #         batch_size=256,
-    #         num_workers=1,
-    #         image_size=32,
-    #         num_gpus=1,
-    #         in_memory=True,
-    #         subset_size=-1,
-    #     )
-    #
-    #     return loader
-=======
     def train_dataloader(self):
         device = self.trainer.local_rank
         distributed = len(self.trainer.device_ids) > 1
@@ -287,7 +237,6 @@
             use_distributed=distributed,
         )
         return module.val_dataloader()
->>>>>>> aaaa6e11
 
     @torch.no_grad()
     def momentum_update(self, online_encoder, momentum_encoder, m):
